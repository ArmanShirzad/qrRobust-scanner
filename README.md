# QR Code Reader - Portfolio Version

A Flask-based web application for reading QR codes from images and PDFs.

<<<<<<< HEAD
## 🚀 Features

- 🖼️ **Image Upload**: Support for PNG, JPG, JPEG, GIF, BMP, and TIFF formats
- 🔍 **QR Code Detection**: Automatically detects and decodes QR codes in images using OpenCV
- 🌐 **Web Interface**: Beautiful, responsive web interface with drag-and-drop support
- 💻 **Command Line**: Simple CLI tool for quick QR code decoding
- 🔗 **Smart Detection**: Automatically detects URLs, emails, phone numbers, and WiFi configurations
- 📋 **Copy to Clipboard**: Easy copying of decoded content
- 🚀 **API Endpoint**: RESTful API for programmatic access

## 📦 Installation

1. Clone or download this repository
2. Create a virtual environment (recommended):
```bash
python3 -m venv .venv
source .venv/bin/activate  # On Windows: .venv\Scripts\activate
```

3. Install the required dependencies:
```bash
pip install -r requirements.txt
```

## 🎯 Usage

### Web Application

1. Start the web server:
```bash
python app.py
```

2. Open your browser and go to `http://localhost:5000`

3. Upload an image containing a QR code by:
   - Clicking the upload area and selecting a file
   - Dragging and dropping an image onto the upload area

4. View the decoded content on the results page

### Command Line Interface

```bash
python cli_qr_reader.py <image_path>
```

Examples:
```bash
python cli_qr_reader.py qr_code.png
python cli_qr_reader.py /path/to/image.jpg
```

### API Usage

Send a POST request to `/decode_base64` with a base64-encoded image:

```bash
curl -X POST http://localhost:5000/decode_base64 \
  -H "Content-Type: application/json" \
  -d '{"image": "data:image/png;base64,iVBORw0KGgoAAAANSUhEUgAA..."}'
```

Response:
```json
{
  "decoded_data": ["https://example.com", "Hello World"]
}
```

## 🖼️ Supported Image Formats

- PNG
- JPG/JPEG
- GIF
- BMP
- TIFF

## 🔧 Dependencies

- Flask: Web framework
- Pillow: Image processing
- OpenCV (contrib): Computer vision with QR code detection
- NumPy: Numerical computing

## 🧪 Testing Installation

Run the test script to verify everything is working:

```bash
python test_installation.py
```

## ⚠️ Error Handling

The application includes comprehensive error handling for:
- Invalid file formats
- Corrupted images
- Missing QR codes
- Network errors (API)
- File size limits (16MB max)

## 🚀 Deployment

### Railway (Recommended - Free)

Railway offers a generous free tier perfect for this QR code reader app.

#### Quick Deploy to Railway:

1. **Push your code to GitHub:**
```bash
git add .
git commit -m "Add Railway deployment support"
git push origin main
```

2. **Deploy to Railway:**
   - Go to [railway.app](https://railway.app)
   - Sign up/login with GitHub
   - Click "New Project" → "Deploy from GitHub repo"
   - Select your repository
   - Railway will auto-detect Python and deploy!

3. **Your app will be live at:** `https://your-app-name.railway.app`

#### Railway Features:
- 🆓 **Free $5/month credit** (enough for small apps)
- 🔒 **Automatic HTTPS**
- 🔧 **Environment variables support**
- 🚀 **Auto-deploy on git push**
- 📊 **Built-in monitoring**

#### Optional Environment Variables:
Set these in your Railway dashboard for production:
- `FLASK_ENV=production` (for production mode)
- `SECRET_KEY=your-secret-key` (for Flask sessions)

### Other Deployment Options

#### Heroku
```bash
# Run the deployment script
bash deploy.sh
```

#### Local Development
```bash
python app.py
```

## 🤝 Contributing

Contributions are welcome! Please feel free to submit a Pull Request.

1. Fork the repository
2. Create your feature branch (`git checkout -b feature/AmazingFeature`)
3. Commit your changes (`git commit -m 'Add some AmazingFeature'`)
4. Push to the branch (`git push origin feature/AmazingFeature`)
5. Open a Pull Request

## 📄 License

This project is licensed under the MIT License - see the [LICENSE](LICENSE) file for details.

## 🙏 Acknowledgments

- [OpenCV](https://opencv.org/) for QR code detection
- [Flask](https://flask.palletsprojects.com/) for the web framework
- [Railway](https://railway.app/) for hosting

## 📊 Repository Stats

![GitHub stars](https://img.shields.io/github/stars/yourusername/qr-reader?style=social)
![GitHub forks](https://img.shields.io/github/forks/yourusername/qr-reader?style=social)
![GitHub issues](https://img.shields.io/github/issues/yourusername/qr-reader)
![GitHub license](https://img.shields.io/github/license/yourusername/qr-reader)
![Python](https://img.shields.io/badge/python-3.7+-blue.svg)
![Flask](https://img.shields.io/badge/flask-2.0+-green.svg)
=======
## Features
- Upload and decode QR codes from images (PNG, JPG, JPEG, GIF, BMP, TIFF)
- Batch processing of multiple QR codes
- PDF QR code extraction
- WiFi QR code generation
- RESTful API endpoints
- Clean, responsive web interface

## Live Demo
Visit the deployed version at: [Your Railway App URL]

## Quick Start

1. **Clone the repository**
   ```bash
   git clone https://github.com/yourusername/qr-reader.git
   cd qr-reader
   ```

2. **Install dependencies**
   ```bash
   pip install -r requirements.txt
   ```

3. **Set up environment variables**
   ```bash
   cp env.example .env
   # Edit .env with your configuration
   ```

4. **Run the application**
   ```bash
   python app.py
   ```

5. **Open your browser**
   Navigate to `http://localhost:5000`

## API Endpoints

- `POST /api/decode` - Decode QR code from uploaded image
- `POST /api/batch` - Process multiple QR codes
- `GET /api/docs` - API documentation

## Technologies Used
- **Backend**: Flask, Python
- **QR Processing**: zxing-cpp, qrcode
- **Image Processing**: PIL (Pillow)
- **PDF Processing**: PyPDF2
- **Frontend**: HTML, CSS, JavaScript
- **Deployment**: Railway

## Project Structure
```
├── app.py              # Main Flask application
├── templates/          # HTML templates
├── static/            # CSS and JavaScript files
├── uploads/           # Uploaded files directory
├── requirements.txt   # Python dependencies
└── railway.json      # Railway deployment config
```

## Contributing
This is a portfolio project. For development features, see the `feature/update` branch.

## License
MIT License - feel free to use this code for your own projects!
>>>>>>> 1ae4cb01
<|MERGE_RESOLUTION|>--- conflicted
+++ resolved
@@ -2,7 +2,6 @@
 
 A Flask-based web application for reading QR codes from images and PDFs.
 
-<<<<<<< HEAD
 ## 🚀 Features
 
 - 🖼️ **Image Upload**: Support for PNG, JPG, JPEG, GIF, BMP, and TIFF formats
@@ -181,73 +180,4 @@
 ![GitHub issues](https://img.shields.io/github/issues/yourusername/qr-reader)
 ![GitHub license](https://img.shields.io/github/license/yourusername/qr-reader)
 ![Python](https://img.shields.io/badge/python-3.7+-blue.svg)
-![Flask](https://img.shields.io/badge/flask-2.0+-green.svg)
-=======
-## Features
-- Upload and decode QR codes from images (PNG, JPG, JPEG, GIF, BMP, TIFF)
-- Batch processing of multiple QR codes
-- PDF QR code extraction
-- WiFi QR code generation
-- RESTful API endpoints
-- Clean, responsive web interface
-
-## Live Demo
-Visit the deployed version at: [Your Railway App URL]
-
-## Quick Start
-
-1. **Clone the repository**
-   ```bash
-   git clone https://github.com/yourusername/qr-reader.git
-   cd qr-reader
-   ```
-
-2. **Install dependencies**
-   ```bash
-   pip install -r requirements.txt
-   ```
-
-3. **Set up environment variables**
-   ```bash
-   cp env.example .env
-   # Edit .env with your configuration
-   ```
-
-4. **Run the application**
-   ```bash
-   python app.py
-   ```
-
-5. **Open your browser**
-   Navigate to `http://localhost:5000`
-
-## API Endpoints
-
-- `POST /api/decode` - Decode QR code from uploaded image
-- `POST /api/batch` - Process multiple QR codes
-- `GET /api/docs` - API documentation
-
-## Technologies Used
-- **Backend**: Flask, Python
-- **QR Processing**: zxing-cpp, qrcode
-- **Image Processing**: PIL (Pillow)
-- **PDF Processing**: PyPDF2
-- **Frontend**: HTML, CSS, JavaScript
-- **Deployment**: Railway
-
-## Project Structure
-```
-├── app.py              # Main Flask application
-├── templates/          # HTML templates
-├── static/            # CSS and JavaScript files
-├── uploads/           # Uploaded files directory
-├── requirements.txt   # Python dependencies
-└── railway.json      # Railway deployment config
-```
-
-## Contributing
-This is a portfolio project. For development features, see the `feature/update` branch.
-
-## License
-MIT License - feel free to use this code for your own projects!
->>>>>>> 1ae4cb01
+![Flask](https://img.shields.io/badge/flask-2.0+-green.svg)